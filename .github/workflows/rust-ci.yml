--- conflicted
+++ resolved
@@ -29,16 +29,11 @@
           sudo apt-get update
           sudo apt-get install -y llvm-17 clang-17 libclang-17-dev
 
-<<<<<<< HEAD
       - name: Set LLVM environment variables
         run: |
           LLVM_PATH=$(llvm-config-17 --prefix)
           echo "LLVM_PREFIX=$LLVM_PATH" >> $GITHUB_ENV
           echo "LLVM_SYS_170_PREFIX=$LLVM_PATH" >> $GITHUB_ENV
-=======
-      - name: Set LLVM_PREFIX environment variable
-        run: echo "LLVM_PREFIX=$(llvm-config-17 --prefix)" >> $GITHUB_ENV
->>>>>>> be446fa7
 
       - name: Check formatting
         run: cargo fmt --all -- --check
